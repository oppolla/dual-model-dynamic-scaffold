import argparse
import os
import sys
import torch
import traceback
import json
import signal
import atexit
import threading
import time
from datetime import datetime
from typing import Optional, Dict, Any, List, Tuple
from pathlib import Path
from concurrent.futures import ThreadPoolExecutor
from sovl_main import SystemContext, SOVLSystem, ModelLoader, StateTracker, ErrorManager, MemoryMonitor, CuriosityEngine
from sovl_io import load_training_data, InsufficientDataError
from sovl_monitor import SystemMonitor
from sovl_cli import CommandHandler, run_cli
from sovl_utils import (
    safe_compare, memory_usage, log_memory_usage, dynamic_batch_size,
    detect_repetitions, adjust_temperature, synchronized,
    validate_components, sync_component_states, validate_component_states,
    initialize_component_state
)
from sovl_logger import Logger, LoggerConfig
from sovl_config import ConfigManager
from sovl_conductor import SOVLOrchestrator
from sovl_memory import MemoryManager
from sovl_state import StateManager, SOVLState
from sovl_error import ErrorManager, ErrorContext

# Constants
TRAIN_EPOCHS = 10
BATCH_SIZE = 32
TRAIN_DATA = None
VALID_DATA = None
CHECKPOINT_INTERVAL = 1  # Save checkpoint every epoch by default
COMMAND_CATEGORIES = {
    "System": ["quit", "exit", "save", "load", "reset", "status", "help", "monitor"],
    "Training": ["train", "dream"],
    "Generation": ["generate", "echo", "mimic"],
    "Memory": ["memory", "recall", "forget", "recap"],
    "Interaction": ["muse", "flare", "debate", "spark", "reflect"],
    "Debug": ["log", "config", "panic", "glitch"],
    "Advanced": ["tune", "rewind"],
    "History": ["history"]
}

class SOVLRunner:
    """Main class to manage SOVL system execution with improved separation of concerns."""
    
    def __init__(self):
        self.logger = self._setup_logger()
        self.context = None
        self.model = None
        self.components = None
        self.orchestrator = None
        self.state_manager = None
        self.error_manager = None
<<<<<<< HEAD
        self.tokenizer = None
        self.optimizer = None  # Add optimizer attribute
        self.scheduler = None  # Add scheduler attribute
=======
>>>>>>> 6704bb59
        self.last_checkpoint_time = None
        self.checkpoint_interval = CHECKPOINT_INTERVAL
        self.metrics_history = []
        self.best_validation_loss = float('inf')
        self.patience = 0
        self.max_patience = 3
        
    @staticmethod
    def _setup_logger() -> Logger:
        """Configure and return logger instance."""
        logger_config = LoggerConfig(
            log_file=f'sovl_run_{datetime.now().strftime("%Y%m%d_%H%M%S")}.log',
            max_size_mb=10,
            compress_old=True,
            max_in_memory_logs=1000,
            rotation_count=5
        )
        return Logger(logger_config)
    
    @staticmethod
    def _handle_signal(signum: int, frame: Any, logger: Logger, cleanup_fn: callable):
        """Handle system signals for graceful shutdown."""
        logger.log_event(
            event_type="signal_received",
            message=f"Received signal {signum}, initiating graceful shutdown...",
            level="info"
        )
        cleanup_fn()
        sys.exit(0)
    
    def _register_signal_handlers(self):
        """Register signal handlers for graceful shutdown."""
        signal_handler = lambda signum, frame: self._handle_signal(
            signum, frame, self.logger, self.cleanup
        )
        signal.signal(signal.SIGINT, signal_handler)
        signal.signal(signal.SIGTERM, signal_handler)
    
    @staticmethod
    def _validate_config_file(config_path: str, logger: Logger) -> bool:
        """Validate configuration file format and required fields."""
        try:
            with open(config_path, 'r') as f:
                config = json.load(f)
            
            required_sections = ['model', 'state', 'error_config', 'monitor']
            for section in required_sections:
                if section not in config:
                    logger.log_error(
                        error_msg=f"Missing required configuration section: {section}",
                        error_type="config_validation_error"
                    )
                    return False
                    
            if 'model_path' not in config['model']:
                logger.log_error(
                    error_msg="Missing required model configuration: model_path",
                    error_type="config_validation_error"
                )
                return False
                
            monitor_config = config.get('monitor', {})
            if not isinstance(monitor_config.get('update_interval', 1.0), (int, float)):
                logger.log_error(
                    error_msg="Invalid monitor.update_interval in configuration",
                    error_type="config_validation_error"
                )
                return False
                
            return True
        except json.JSONDecodeError as e:
            logger.log_error(
                error_msg=f"Invalid JSON format in configuration file: {config_path}",
                error_type="config_validation_error"
            )
            return False
        except Exception as e:
            logger.log_error(
                error_msg=f"Error validating configuration file: {str(e)}",
                error_type="config_validation_error"
            )
            return False
    
    def _initialize_context(self, args: argparse.Namespace) -> SystemContext:
        """Initialize system context with validation and error handling."""
        if not os.path.exists(args.config):
            self.logger.log_error(
                error_msg=f"Configuration file not found: {args.config}",
                error_type="config_validation_error"
            )
            sys.exit(1)
            
        if not self._validate_config_file(args.config, self.logger):
            self.logger.log_error(
                error_msg="Configuration validation failed",
                error_type="config_validation_error"
            )
            sys.exit(1)
            
        config_manager = ConfigManager(args.config, self.logger)
        
        if args.device == "cuda" and not torch.cuda.is_available():
            self.logger.log_error(
                error_msg="CUDA is not available. Please use --device cpu",
                error_type="device_validation_error"
            )
            sys.exit(1)
            
        self.logger.log_event(
            event_type="device_selected",
            message=f"Using {'CUDA device: ' + torch.cuda.get_device_name(0) if args.device == 'cuda' else 'CPU device'}",
            level="info"
        )
        
        Path("output").mkdir(exist_ok=True)
        
        return SystemContext(
            config_path=args.config,
            device=args.device,
            config_manager=config_manager
        )
    
    def _initialize_components(self, context: SystemContext) -> Tuple:
        """Initialize core SOVL components with progress tracking."""
        components = []
        component_classes = [
            (ModelLoader, "model loader"),
            (None, "model"),  # Model is loaded separately
            (StateTracker, "state tracker"),
            (ErrorManager, "error manager"),
            (MemoryMonitor, "memory monitor"),
            (CuriosityEngine, "curiosity engine"),
            (MemoryManager, "memory manager")
        ]
        
        for component_class, name in component_classes:
            if component_class is None:  # Handle model loading
                self.logger.log_event(
                    event_type="component_initialization",
                    message="Loading model...",
                    level="info"
                )
                model = components[0].load_model()
                components.append(model)
                
                # Initialize tokenizer after model is loaded
                try:
                    from transformers import AutoTokenizer
                    model_name = context.config_manager.get("model.name", "gpt2")
                    self.tokenizer = AutoTokenizer.from_pretrained(model_name)
                    self.logger.log_event(
                        event_type="tokenizer_initialization",
                        message=f"Tokenizer initialized from {model_name}",
                        level="info"
                    )
                    
                    # Initialize optimizer and scheduler
                    self._initialize_optimizer(model)
                    
                except Exception as e:
                    self.logger.log_error(
                        error_msg=f"Failed to initialize model components: {str(e)}",
                        error_type="model_initialization_error"
                    )
                    raise
            else:
                self.logger.log_event(
                    event_type="component_initialization",
                    message=f"Initializing {name}...",
                    level="info"
                )
                if name == "error manager":
                    component = ErrorManager(
                        context=context,
                        state_tracker=components[2],
                        config_manager=context.config_manager,
                        error_cooldown=1.0,
                        max_recent_errors=100
                    )
                    self.error_manager = component
                elif name == "curiosity engine":
                    component = component_class(
                        config_handler=context.config_handler,
                        model_loader=components[0],
                        state_tracker=components[2],
                        error_manager=self.error_manager,
                        logger=context.logger,
                        device=context.device
                    )
                elif name == "memory manager":
                    component = component_class(
                        context.config_manager,
                        context.device,
                        context.logger
                    )
                else:
                    component = component_class(context)
                components.append(component)
        
        validate_components(*components)
        initialize_component_state(components[2], components)
        
        self.logger.log_event(
            event_type="component_initialization",
            message="All components initialized successfully",
            level="info"
        )
        return tuple(components)
    
    def _initialize_optimizer(self, model: torch.nn.Module) -> None:
        """Initialize optimizer and learning rate scheduler."""
        try:
            # Get optimizer configuration from config manager
            optimizer_config = self.context.config_manager.get("training.optimizer", {})
            optimizer_type = optimizer_config.get("type", "adamw")
            learning_rate = optimizer_config.get("learning_rate", 5e-5)
            weight_decay = optimizer_config.get("weight_decay", 0.01)
            
            # Initialize optimizer
            if optimizer_type.lower() == "adamw":
                self.optimizer = torch.optim.AdamW(
                    model.parameters(),
                    lr=learning_rate,
                    weight_decay=weight_decay
                )
            else:
                raise ValueError(f"Unsupported optimizer type: {optimizer_type}")
            
            # Initialize scheduler
            scheduler_config = self.context.config_manager.get("training.scheduler", {})
            scheduler_type = scheduler_config.get("type", "linear")
            num_warmup_steps = scheduler_config.get("num_warmup_steps", 0)
            num_training_steps = scheduler_config.get("num_training_steps", 1000)
            
            if scheduler_type.lower() == "linear":
                from transformers import get_linear_schedule_with_warmup
                self.scheduler = get_linear_schedule_with_warmup(
                    self.optimizer,
                    num_warmup_steps=num_warmup_steps,
                    num_training_steps=num_training_steps
                )
            else:
                raise ValueError(f"Unsupported scheduler type: {scheduler_type}")
            
            self.logger.log_event(
                event_type="optimizer_initialization",
                message=f"Initialized {optimizer_type} optimizer and {scheduler_type} scheduler",
                level="info",
                additional_info={
                    "learning_rate": learning_rate,
                    "weight_decay": weight_decay,
                    "num_warmup_steps": num_warmup_steps,
                    "num_training_steps": num_training_steps
                }
            )
            
        except Exception as e:
            self.logger.log_error(
                error_msg=f"Failed to initialize optimizer: {str(e)}",
                error_type="optimizer_initialization_error"
            )
            raise
    
    def cleanup(self):
        """Release system resources with logging and error handling."""
        try:
            self.logger.log_event(
                event_type="cleanup",
                message="Starting cleanup...",
                level="info"
            )
            
            if self.model:
                self.logger.log_event(
                    event_type="cleanup",
                    message="Cleaning up model...",
                    level="info"
                )
                del self.model
                self.model = None
                
            if torch.cuda.is_available():
                self.logger.log_event(
                    event_type="cleanup",
                    message="Clearing CUDA cache...",
                    level="info"
                )
                torch.cuda.empty_cache()
                
            if self.context:
                self.logger.log_event(
                    event_type="cleanup",
                    message="Cleaning up context...",
                    level="info"
                )
                self.context.cleanup()
                self.context = None
                
            self.logger.log_event(
                event_type="cleanup",
                message="Cleanup completed successfully",
                level="info"
            )
        except Exception as e:
            self.logger.log_error(
                error_msg=f"Error during cleanup: {str(e)}",
                error_type="cleanup_error"
            )
    
    def _run_system(self, args: argparse.Namespace):
        """Run the SOVL system with monitoring and error handling."""
        try:
            self.logger.log_event(
                event_type="system_start",
                message="Initializing SOVL system...",
                level="info"
            )
            
            self.orchestrator = SOVLOrchestrator(
                config_path=args.config,
                log_file=self.logger.config.log_file,
                optimizer=self.optimizer,  # Pass optimizer to orchestrator
                scheduler=self.scheduler   # Pass scheduler to orchestrator
            )
            self.orchestrator.initialize_system()
            self.orchestrator.run()
            
        except Exception as e:
            self.logger.log_error(
                error_msg=f"Error during system execution: {str(e)}",
                error_type="system_execution_error"
            )
            raise
    
    def execute_command(self, sovl_system: SOVLSystem, command: str, args: List[str] = None) -> bool:
        """Execute a command with proper error handling and logging."""
        try:
            args = args or []
            cmd_handler = CommandHandler(sovl_system, self.logger)
            return cmd_handler.handle_command(command, args)
        except Exception as e:
            self.logger.log_error(
                error_msg=f"Error executing command {command}: {str(e)}",
                error_type="command_execution_error"
            )
            print(f"Error: {str(e)}")
            return False
    
<<<<<<< HEAD
    def _validate_component_serialization(self, component: Any, component_name: str) -> bool:
        """Validate that a component has required serialization methods."""
        try:
            # Check for to_dict method
            if not hasattr(component, 'to_dict'):
                self.logger.log_error(
                    error_msg=f"Component {component_name} missing to_dict method",
                    error_type="serialization_error"
                )
                return False
                
            # Check for from_dict method
            if not hasattr(component, 'from_dict'):
                self.logger.log_error(
                    error_msg=f"Component {component_name} missing from_dict method",
                    error_type="serialization_error"
                )
                return False
                
            # Test serialization
            try:
                state_dict = component.to_dict()
                if not isinstance(state_dict, dict):
                    self.logger.log_error(
                        error_msg=f"Component {component_name} to_dict did not return a dictionary",
                        error_type="serialization_error"
                    )
                    return False
            except Exception as e:
                self.logger.log_error(
                    error_msg=f"Component {component_name} to_dict failed: {str(e)}",
                    error_type="serialization_error"
                )
                return False
                
            return True
=======
    def save_checkpoint(self, force: bool = False, optimizer: Optional[torch.optim.Optimizer] = None) -> bool:
        """Save system state checkpoint.
        
        Args:
            force: If True, save checkpoint regardless of interval
            optimizer: Optional optimizer to save its state
>>>>>>> 6704bb59
            
        except Exception as e:
            self.logger.log_error(
                error_msg=f"Error validating component {component_name}: {str(e)}",
                error_type="serialization_error"
            )
            return False

    def save_checkpoint(self, force: bool = False) -> bool:
        """Save system state checkpoint."""
        current_time = time.time()
        if not force and self.last_checkpoint_time is not None:
            if current_time - self.last_checkpoint_time < self.checkpoint_interval:
                return False
                
        try:
            self.logger.log_event(
                event_type="checkpoint",
                message="Saving system checkpoint...",
                level="info"
            )
            
            # Validate component serialization before saving
            for idx, component in enumerate(self.components):
                if not self._validate_component_serialization(component, f"component_{idx}"):
                    self.logger.log_error(
                        error_msg=f"Cannot save checkpoint: Component at index {idx} serialization validation failed",
                        error_type="checkpoint_error"
                    )
                    return False
            
            # Save model state
            model_path = None
            if self.model is not None:
                model_path = Path("checkpoints") / f"model_{int(current_time)}.pt"
                model_path.parent.mkdir(exist_ok=True)
                torch.save(self.model.state_dict(), model_path)
                
            # Save system state
            state_path = Path("checkpoints") / f"state_{int(current_time)}.json"
            state_data = {
                "timestamp": current_time,
<<<<<<< HEAD
                "model_path": str(model_path) if self.model is not None else None,
                "components": {
                    str(idx): component.to_dict() 
                    for idx, component in enumerate(self.components)
                    if self._validate_component_serialization(component, f"component_{idx}")
                }
=======
                "model_path": str(model_path) if model_path else None,
                "components": {i: component.to_dict() for i, component in enumerate(self.components)},
                "optimizer_state": optimizer.state_dict() if optimizer else None,
                "best_validation_loss": self.best_validation_loss,
                "patience": self.patience,
                "metrics_history": self.metrics_history
>>>>>>> 6704bb59
            }
            
            with open(state_path, 'w') as f:
                json.dump(state_data, f)
                
            self.last_checkpoint_time = current_time
            self.logger.log_event(
                event_type="checkpoint",
                message=f"Checkpoint saved successfully to {state_path}",
                level="info"
            )
            return True
            
        except Exception as e:
            self.logger.log_error(
                error_msg=f"Failed to save checkpoint: {str(e)}",
                error_type="checkpoint_error"
            )
            return False
            
<<<<<<< HEAD
    def load_checkpoint(self, checkpoint_path: str) -> bool:
        """Load system state from checkpoint."""
=======
    def load_checkpoint(self, checkpoint_path: str, optimizer: Optional[torch.optim.Optimizer] = None) -> bool:
        """Load system state from checkpoint.
        
        Args:
            checkpoint_path: Path to checkpoint file
            optimizer: Optional optimizer to load its state
            
        Returns:
            bool: True if checkpoint was loaded successfully, False otherwise
        """
>>>>>>> 6704bb59
        try:
            self.logger.log_event(
                event_type="checkpoint",
                message=f"Loading checkpoint from {checkpoint_path}...",
                level="info"
            )
            
            with open(checkpoint_path, 'r') as f:
                state_data = json.load(f)
                
            # Load model state
            if state_data["model_path"] is not None:
                model_path = Path(state_data["model_path"])
                if model_path.exists():
                    self.model.load_state_dict(torch.load(model_path))
                    
            # Load component states
<<<<<<< HEAD
            for idx_str, component_data in state_data["components"].items():
                try:
                    idx = int(idx_str)
                    if 0 <= idx < len(self.components):
                        component = self.components[idx]
                        if self._validate_component_serialization(component, f"component_{idx}"):
                            try:
                                component.from_dict(component_data)
                            except Exception as e:
                                self.logger.log_error(
                                    error_msg=f"Failed to load state for component at index {idx}: {str(e)}",
                                    error_type="checkpoint_error"
                                )
                                return False
                        else:
                            self.logger.log_error(
                                error_msg=f"Cannot load state for component at index {idx}: Serialization validation failed",
                                error_type="checkpoint_error"
                            )
                            return False
                    else:
                        self.logger.log_error(
                            error_msg=f"Invalid component index {idx} in checkpoint",
                            error_type="checkpoint_error"
                        )
                        return False
                except ValueError:
                    self.logger.log_error(
                        error_msg=f"Invalid component index format: {idx_str}",
                        error_type="checkpoint_error"
                    )
                    return False
=======
            for idx, component_data in state_data["components"].items():
                idx = int(idx)  # JSON keys are strings
                if idx < len(self.components):
                    self.components[idx].from_dict(component_data)
                    
            # Load optimizer state
            if optimizer and state_data.get("optimizer_state"):
                optimizer.load_state_dict(state_data["optimizer_state"])
                
            # Load training metadata
            self.best_validation_loss = state_data.get("best_validation_loss", float('inf'))
            self.patience = state_data.get("patience", 0)
            self.metrics_history = state_data.get("metrics_history", [])
>>>>>>> 6704bb59
                    
            self.last_checkpoint_time = state_data["timestamp"]
            self.logger.log_event(
                event_type="checkpoint",
                message="Checkpoint loaded successfully",
                level="info"
            )
            return True
            
        except Exception as e:
            self.logger.log_error(
                error_msg=f"Failed to load checkpoint: {str(e)}",
                error_type="checkpoint_error"
            )
            return False
    
    def cleanup_old_checkpoints(self, max_checkpoints: int = 5):
        """Remove old checkpoints to manage disk space."""
        try:
            checkpoint_dir = Path("checkpoints")
            checkpoint_dir.mkdir(exist_ok=True)
            checkpoints = sorted(checkpoint_dir.glob("state_*.json"), key=lambda x: x.stat().st_mtime)
            for old_checkpoint in checkpoints[:-max_checkpoints]:
                old_checkpoint.unlink()
                model_path = checkpoint_dir / f"model_{old_checkpoint.stem.split('_')[1]}.pt"
                if model_path.exists():
                    model_path.unlink()
                self.logger.log_event(
                    event_type="checkpoint_cleanup",
                    message=f"Removed old checkpoint: {old_checkpoint}",
                    level="info"
                )
        except Exception as e:
            self.logger.log_error(
                error_msg=f"Failed to clean up old checkpoints: {str(e)}",
                error_type="checkpoint_cleanup_error"
            )

    def _run_validation(self, valid_data: List[Dict[str, Any]], batch_size: int) -> Dict[str, float]:
        """Run validation loop and compute metrics."""
        try:
            self.logger.log_event(
                event_type="validation_start",
                message="Starting validation...",
                level="info"
            )
            
            self.model.eval()
            total_loss = 0.0
            total_batches = 0
            metrics = {metric: 0.0 for metric in self.context.config_manager.get("training.metrics_to_track", ["loss", "accuracy", "confidence"])}
            
            with torch.no_grad():
                for i in range(0, len(valid_data), batch_size):
                    try:
                        batch = valid_data[i:i + batch_size]
                        if not batch:
                            continue
                            
                        # Prepare batch
                        inputs = self._prepare_batch(batch)
                        
                        # Forward pass
                        outputs = self.model(**inputs)
                        loss = self._calculate_loss(outputs, inputs)
                        
                        # Update metrics
                        total_loss += loss.item()
                        total_batches += 1
                        
                        # Calculate additional metrics
                        if "accuracy" in metrics:
                            preds = outputs.logits.argmax(dim=-1)
                            mask = inputs["labels"] != -100
                            correct = (preds[mask] == inputs["labels"][mask]).sum().item()
                            total = mask.sum().item()
                            metrics["accuracy"] += correct / total if total > 0 else 0.0
                            
                        if "perplexity" in metrics:
                            metrics["perplexity"] += torch.exp(loss).item()
                            
                        if "confidence" in metrics:
                            probs = torch.softmax(outputs.logits, dim=-1)
                            max_probs = probs.max(dim=-1)[0]
                            metrics["confidence"] += max_probs[mask].mean().item()
                            
                    except Exception as e:
                        error_context = ErrorContext(
                            error_type="validation_error",
                            error_message=str(e),
                            stack_trace=traceback.format_exc(),
                            timestamp=datetime.now(),
                            additional_info={
                                "batch_index": i,
                                "batch_size": batch_size,
                                "total_batches": total_batches
                            }
                        )
                        self.error_manager.handle_error(
                            error=e,
                            error_type="validation",
                            context=error_context
                        )
                        continue
            
            # Average metrics
            if total_batches > 0:
                metrics["loss"] = total_loss / total_batches
                for metric in metrics:
                    if metric != "loss":
                        metrics[metric] /= total_batches
            
            # Log validation results
            self.logger.log_event(
                event_type="validation_complete",
                message="Validation completed",
                level="info",
                additional_info={
                    "metrics": metrics,
                    "total_batches": total_batches
                }
            )
            
            return metrics
            
        except Exception as e:
            error_context = ErrorContext(
                error_type="critical_validation_error",
                error_message=str(e),
                stack_trace=traceback.format_exc(),
                timestamp=datetime.now(),
                additional_info={
                    "total_batches": total_batches,
                    "metrics": metrics
                }
            )
            self.error_manager.handle_error(
                error=e,
                error_type="validation",
                context=error_context
            )
            raise

    def _prepare_batch(self, batch: List[Dict[str, Any]]) -> Dict[str, torch.Tensor]:
        """Prepare batch for model input."""
        try:
            if self.tokenizer is None:
                raise ValueError("Tokenizer not initialized")
                
            # Tokenize and prepare inputs
            texts = [item["text"] for item in batch]
            inputs = self.tokenizer(
                texts,
                padding=True,
                truncation=True,
                max_length=self.context.config_manager.get("training.max_seq_length", 512),
                return_tensors="pt"
            )
            
            # Move to device
            inputs = {k: v.to(self.context.device) for k, v in inputs.items()}
            
            # Prepare labels
            inputs["labels"] = inputs["input_ids"].clone()
            inputs["labels"][inputs["labels"] == self.tokenizer.pad_token_id] = -100
            
            return inputs
            
        except Exception as e:
            self.logger.log_error(
                error_msg=f"Batch preparation error: {str(e)}",
                error_type="batch_preparation_error"
            )
            raise

    def _calculate_loss(self, outputs: torch.Tensor, inputs: Dict[str, torch.Tensor]) -> torch.Tensor:
        """Calculate loss for the model outputs."""
        try:
            return torch.nn.functional.cross_entropy(
                outputs.logits.view(-1, outputs.logits.size(-1)),
                inputs["labels"].view(-1),
                ignore_index=-100
            )
        except Exception as e:
            self.logger.log_error(
                error_msg=f"Loss calculation error: {str(e)}",
                error_type="loss_calculation_error"
            )
            raise

    def _update_metrics_history(self, metrics: Dict[str, float], epoch: int) -> None:
        """Update metrics history and handle early stopping."""
        try:
            # Add metrics to history
            self.metrics_history.append({
                "epoch": epoch,
                "metrics": metrics,
                "timestamp": time.time()
            })
            
            # Check for early stopping
            if metrics["loss"] < self.best_validation_loss:
                self.best_validation_loss = metrics["loss"]
                self.patience = 0
            else:
                self.patience += 1
                
            # Log metrics update
            self.logger.log_event(
                event_type="metrics_update",
                message=f"Metrics updated for epoch {epoch}",
                level="info",
                additional_info={
                    "metrics": metrics,
                    "best_validation_loss": self.best_validation_loss,
                    "patience": self.patience
                }
            )
            
        except Exception as e:
            self.logger.log_error(
                error_msg=f"Metrics update error: {str(e)}",
                error_type="metrics_update_error"
            )
            raise

    def run(self):
        """Main execution method with enhanced argument parsing."""
        parser = argparse.ArgumentParser(
            description="Run the SOVL AI system",
            formatter_class=argparse.ArgumentDefaultsHelpFormatter
        )
        
        parser.add_argument("--config", default="sovl_config.json", help="Path to configuration file")
        parser.add_argument("--device", default="cuda", choices=["cuda", "cpu"], help="Device to use for computation")
        parser.add_argument("--mode", default="train", choices=["train", "generate", "dream"], help="Operation mode")
        parser.add_argument("--epochs", type=int, default=TRAIN_EPOCHS, help="Number of training epochs")
        parser.add_argument("--batch-size", type=int, default=BATCH_SIZE, help="Training batch size")
        parser.add_argument("--train-data", help="Path to training data file")
        parser.add_argument("--valid-data", help="Path to validation data file")
        parser.add_argument("--test", action="store_true", help="Run system in test mode")
        parser.add_argument("--verbose", action="store_true", help="Enable verbose logging")
        parser.add_argument("--monitor-interval", type=float, default=1.0, help="Monitoring update interval in seconds")
        parser.add_argument("--checkpoint-interval", type=int, default=CHECKPOINT_INTERVAL, 
                          help="Checkpoint interval in epochs")
        parser.add_argument("--resume-from-checkpoint", help="Path to checkpoint file to resume from")
        parser.add_argument("--validate-every", type=int, default=1, help="Run validation every N epochs")
        parser.add_argument("--max-patience", type=int, default=3, help="Max epochs without validation improvement")
        parser.add_argument("--max-checkpoints", type=int, default=5, help="Maximum number of checkpoints to keep")
        
        args = parser.parse_args()
        
        if args.verbose:
            self.logger.setLevel(logging.DEBUG)
            
        self.checkpoint_interval = args.checkpoint_interval
        self.max_patience = args.max_patience
            
        self._register_signal_handlers()
        atexit.register(self.cleanup)
        
        self.logger.info("Starting SOVL system...")
        self.logger.info(f"Configuration: {args}")
        
        try:
            self.context = self._initialize_context(args)
            self.components = self._initialize_components(self.context)
            self.model = self.components[1]
            
            # Initialize state manager
            self.state_manager = StateManager(
                self.context.config_manager,
                self.logger,
                self.context.device
            )
            self.state_manager.initialize_state()
            
            # Load checkpoint if specified
            optimizer = None  # Note: Optimizer should be initialized in SOVLOrchestrator or passed
            if args.resume_from_checkpoint:
                if not self.load_checkpoint(args.resume_from_checkpoint, optimizer):
                    self.logger.log_error(
                        error_msg="Failed to load checkpoint, starting fresh",
                        error_type="checkpoint_error"
                    )
            
            # Initialize orchestrator
            self.orchestrator = SOVLOrchestrator(
                model=self.model,
                components=self.components,
                context=self.context
            )
            
            # Run system
            if args.mode == 'train':
                self.logger.log_event(
                    event_type="training",
                    message="Starting training...",
                    level="info"
                )
                
                # Load training and validation data
                train_data = load_training_data(args.train_data) if args.train_data else []
                valid_data = load_training_data(args.valid_data) if args.valid_data else []
                
                if not train_data:
                    raise ValueError("No training data provided")
                
                # Training loop with validation
                for epoch in range(args.epochs):
                    self.logger.log_event(
                        event_type="epoch_start",
                        message=f"Starting epoch {epoch + 1}/{args.epochs}",
                        level="info"
                    )
                    
                    # Training phase
                    train_loss = self.orchestrator.train(
                        epochs=1,
                        batch_size=args.batch_size,
                        train_data=train_data,
                        valid_data=valid_data,
                        checkpoint_callback=lambda: self.save_checkpoint(optimizer=optimizer),
                        validate_every=args.validate_every
                    )
                    
                    # Validation phase
                    if valid_data and (epoch + 1) % args.validate_every == 0:
                        valid_loss, metrics = self.orchestrator.validate(valid_data)
                        self._update_metrics_history(metrics, epoch + 1)
                        self.logger.log_event(
                            event_type="validation",
                            message=f"Epoch {epoch + 1} validation results",
                            level="info",
                            additional_info={
                                "train_loss": train_loss,
                                "valid_loss": valid_loss,
                                "metrics": metrics
                            }
                        )
                        if self.patience >= self.max_patience:
                            self.logger.log_event(
                                event_type="early_stopping",
                                message=f"Early stopping triggered after {self.patience} epochs without improvement",
                                level="info"
                            )
                            break
                    
                    # Save checkpoint and clean up old ones
                    self.save_checkpoint(optimizer=optimizer)
                    self.cleanup_old_checkpoints(args.max_checkpoints)
                    
            elif args.mode == 'generate':
                self.logger.log_event(
                    event_type="generation",
                    message="Starting generation...",
                    level="info"
                )
                self.orchestrator.generate()
            elif args.mode == 'dream':
                self.logger.log_event(
                    event_type="dreaming",
                    message="Starting dreaming...",
                    level="info"
                )
                self.orchestrator.dream()
            else:
                raise ValueError(f"Invalid mode: {args.mode}")
                
        except Exception as e:
            self.logger.log_error(
                error_msg=f"System error: {str(e)}",
                error_type="system_error"
            )
            raise
        finally:
            # Save final checkpoint
            self.save_checkpoint(force=True, optimizer=optimizer)
            self.cleanup_old_checkpoints(args.max_checkpoints)
            self.cleanup()

def main():
    """Entry point for the SOVL system."""
    runner = SOVLRunner()
    runner.run()

if __name__ == "__main__":
    main()<|MERGE_RESOLUTION|>--- conflicted
+++ resolved
@@ -56,13 +56,7 @@
         self.components = None
         self.orchestrator = None
         self.state_manager = None
-        self.error_manager = None
-<<<<<<< HEAD
-        self.tokenizer = None
-        self.optimizer = None  # Add optimizer attribute
-        self.scheduler = None  # Add scheduler attribute
-=======
->>>>>>> 6704bb59
+        self.error_manager = None  # Add error manager
         self.last_checkpoint_time = None
         self.checkpoint_interval = CHECKPOINT_INTERVAL
         self.metrics_history = []
@@ -411,61 +405,15 @@
             print(f"Error: {str(e)}")
             return False
     
-<<<<<<< HEAD
-    def _validate_component_serialization(self, component: Any, component_name: str) -> bool:
-        """Validate that a component has required serialization methods."""
-        try:
-            # Check for to_dict method
-            if not hasattr(component, 'to_dict'):
-                self.logger.log_error(
-                    error_msg=f"Component {component_name} missing to_dict method",
-                    error_type="serialization_error"
-                )
-                return False
-                
-            # Check for from_dict method
-            if not hasattr(component, 'from_dict'):
-                self.logger.log_error(
-                    error_msg=f"Component {component_name} missing from_dict method",
-                    error_type="serialization_error"
-                )
-                return False
-                
-            # Test serialization
-            try:
-                state_dict = component.to_dict()
-                if not isinstance(state_dict, dict):
-                    self.logger.log_error(
-                        error_msg=f"Component {component_name} to_dict did not return a dictionary",
-                        error_type="serialization_error"
-                    )
-                    return False
-            except Exception as e:
-                self.logger.log_error(
-                    error_msg=f"Component {component_name} to_dict failed: {str(e)}",
-                    error_type="serialization_error"
-                )
-                return False
-                
-            return True
-=======
-    def save_checkpoint(self, force: bool = False, optimizer: Optional[torch.optim.Optimizer] = None) -> bool:
+    def save_checkpoint(self, force: bool = False) -> bool:
         """Save system state checkpoint.
         
         Args:
             force: If True, save checkpoint regardless of interval
-            optimizer: Optional optimizer to save its state
->>>>>>> 6704bb59
-            
-        except Exception as e:
-            self.logger.log_error(
-                error_msg=f"Error validating component {component_name}: {str(e)}",
-                error_type="serialization_error"
-            )
-            return False
-
-    def save_checkpoint(self, force: bool = False) -> bool:
-        """Save system state checkpoint."""
+            
+        Returns:
+            bool: True if checkpoint was saved, False otherwise
+        """
         current_time = time.time()
         if not force and self.last_checkpoint_time is not None:
             if current_time - self.last_checkpoint_time < self.checkpoint_interval:
@@ -498,21 +446,8 @@
             state_path = Path("checkpoints") / f"state_{int(current_time)}.json"
             state_data = {
                 "timestamp": current_time,
-<<<<<<< HEAD
                 "model_path": str(model_path) if self.model is not None else None,
-                "components": {
-                    str(idx): component.to_dict() 
-                    for idx, component in enumerate(self.components)
-                    if self._validate_component_serialization(component, f"component_{idx}")
-                }
-=======
-                "model_path": str(model_path) if model_path else None,
-                "components": {i: component.to_dict() for i, component in enumerate(self.components)},
-                "optimizer_state": optimizer.state_dict() if optimizer else None,
-                "best_validation_loss": self.best_validation_loss,
-                "patience": self.patience,
-                "metrics_history": self.metrics_history
->>>>>>> 6704bb59
+                "components": {name: component.to_dict() for name, component in self.components.items()}
             }
             
             with open(state_path, 'w') as f:
@@ -533,21 +468,15 @@
             )
             return False
             
-<<<<<<< HEAD
     def load_checkpoint(self, checkpoint_path: str) -> bool:
-        """Load system state from checkpoint."""
-=======
-    def load_checkpoint(self, checkpoint_path: str, optimizer: Optional[torch.optim.Optimizer] = None) -> bool:
         """Load system state from checkpoint.
         
         Args:
             checkpoint_path: Path to checkpoint file
-            optimizer: Optional optimizer to load its state
             
         Returns:
             bool: True if checkpoint was loaded successfully, False otherwise
         """
->>>>>>> 6704bb59
         try:
             self.logger.log_event(
                 event_type="checkpoint",
@@ -565,54 +494,9 @@
                     self.model.load_state_dict(torch.load(model_path))
                     
             # Load component states
-<<<<<<< HEAD
-            for idx_str, component_data in state_data["components"].items():
-                try:
-                    idx = int(idx_str)
-                    if 0 <= idx < len(self.components):
-                        component = self.components[idx]
-                        if self._validate_component_serialization(component, f"component_{idx}"):
-                            try:
-                                component.from_dict(component_data)
-                            except Exception as e:
-                                self.logger.log_error(
-                                    error_msg=f"Failed to load state for component at index {idx}: {str(e)}",
-                                    error_type="checkpoint_error"
-                                )
-                                return False
-                        else:
-                            self.logger.log_error(
-                                error_msg=f"Cannot load state for component at index {idx}: Serialization validation failed",
-                                error_type="checkpoint_error"
-                            )
-                            return False
-                    else:
-                        self.logger.log_error(
-                            error_msg=f"Invalid component index {idx} in checkpoint",
-                            error_type="checkpoint_error"
-                        )
-                        return False
-                except ValueError:
-                    self.logger.log_error(
-                        error_msg=f"Invalid component index format: {idx_str}",
-                        error_type="checkpoint_error"
-                    )
-                    return False
-=======
-            for idx, component_data in state_data["components"].items():
-                idx = int(idx)  # JSON keys are strings
-                if idx < len(self.components):
-                    self.components[idx].from_dict(component_data)
-                    
-            # Load optimizer state
-            if optimizer and state_data.get("optimizer_state"):
-                optimizer.load_state_dict(state_data["optimizer_state"])
-                
-            # Load training metadata
-            self.best_validation_loss = state_data.get("best_validation_loss", float('inf'))
-            self.patience = state_data.get("patience", 0)
-            self.metrics_history = state_data.get("metrics_history", [])
->>>>>>> 6704bb59
+            for name, component_data in state_data["components"].items():
+                if name in self.components:
+                    self.components[name].from_dict(component_data)
                     
             self.last_checkpoint_time = state_data["timestamp"]
             self.logger.log_event(
